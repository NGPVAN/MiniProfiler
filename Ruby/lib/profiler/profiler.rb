require 'json'
require 'timeout'
require 'thread'
require 'ruby-debug'

module Rack

	class MiniProfiler

		VERSION = 'rZlycOOTnzxZvxTmFuOEV0dSmu4P5m5bLrCtwJHVXPA='.freeze
		@@instance = nil

		def self.instance
			@@instance
		end

		def self.generate_id
			rand(36**20).to_s(36)
		end

		# Structs holding Page loading data
		# PageStruct
		#   ClientTimings: ClientTimerStruct
		#   Root: RequestTimer
		#     :has_many RequestTimer children
		#     :has_many SqlTimer children
		class ClientTimerStruct
			def initialize(env)
				@attributes = {}
			end

			def to_json(*a)
				::JSON.generate(@attributes, *a)
			end

			def init_from_form_data(env, page_struct)
				timings = []
				clientTimes, clientPerf, baseTime = nil 
				form = env['rack.request.form_hash']

				clientPerf = form['clientPerformance'] if form 
				clientTimes = clientPerf['timing'] if clientPerf 

				baseTime = clientTimes['navigationStart'].to_i if clientTimes
				return unless clientTimes && baseTime 

				clientTimes.keys.find_all{|k| k =~ /Start$/ }.each do |k|
					start = clientTimes[k].to_i - baseTime 
					finish = clientTimes[k.sub(/Start$/, "End")].to_i - baseTime
					duration = 0 
					duration = finish - start if finish > start 
					name = k.sub(/Start$/, "").split(/(?=[A-Z])/).map{|s| s.capitalize}.join(' ')
					timings.push({"Name" => name, "Start" => start, "Duration" => duration}) if start >= 0
				end

				clientTimes.keys.find_all{|k| !(k =~ /(End|Start)$/)}.each do |k|
					timings.push("Name" => k, "Start" => clientTimes[k].to_i - baseTime, "Duration" => -1)
				end

				@attributes.merge!({
					"RedirectCount" => env['rack.request.form_hash']['clientPerformance']['navigation']['redirectCount'],
					"Timings" => timings
				})
			end
		end

		class SqlTimerStruct
			def initialize(query, duration_ms, page)
				@attributes = {
					"ExecuteType" => 3, # TODO
					"FormattedCommandString" => query,
					"StackTraceSnippet" => Kernel.caller.join("\n"), # TODO
					"StartMilliseconds" => (Time.now.to_f * 1000).to_i - page['Started'],
					"DurationMilliseconds" => duration_ms,
					"FirstFetchDurationMilliseconds" => 0,
					"Parameters" => nil,
					"ParentTimingId" => nil,
					"IsDuplicate" => false
				}
			end

			def to_json(*a)
				::JSON.generate(@attributes, *a)
			end

			def []=(name, val)
				@attributes[name] = val
			end

			def [](name)
				@attributes[name]
			end
		end

		class RequestTimerStruct
			def self.createRoot(name, page)
				rt = RequestTimerStruct.new(name, page)
				rt["IsRoot"]= true
				rt
			end

			def initialize(name, page)
				@attributes = {
					"Id" => MiniProfiler.generate_id,
					"Name" => name,
					"DurationMilliseconds" => 0,
					"DurationWithoutChildrenMilliseconds"=> 0,
					"StartMilliseconds" => (Time.now.to_f * 1000).to_i - page['Started'],
					"ParentTimingId" => nil,
					"Children" => [],
					"HasChildren"=> false,
					"KeyValues" => nil,
					"HasSqlTimings"=> false,
					"HasDuplicateSqlTimings"=> false,
					"SqlTimings" => [],
					"SqlTimingsDurationMilliseconds"=> 0,
					"IsTrivial"=> false,
					"IsRoot"=> false,
					"Depth"=> 0,
					"ExecutedReaders"=> 0,
					"ExecutedScalars"=> 0,
					"ExecutedNonQueries"=> 0				
				}
				@children_duration = 0
			end
			
			def [](name)
				@attributes[name]
			end

			def []=(name, value)
				@attributes[name] = value
				self
			end

			def to_json(*a)
				::JSON.generate(@attributes, *a)
			end

			def add_child(request_timer)
				@attributes['Children'].push(request_timer)
				@attributes['HasChildren'] = true
				request_timer['ParentTimingId'] = @attributes['Id']
				request_timer['Depth'] = @attributes['Depth'] + 1
				@children_duration += request_timer['DurationMilliseconds']
			end

			def add_sql(query, elapsed_ms, page)
				timer = SqlTimerStruct.new(query, elapsed_ms, page)
				timer['ParentTimingId'] = @attributes['Id']
				@attributes['SqlTimings'].push(timer)
				@attributes['HasSqlTimings'] = true
				@attributes['SqlTimingsDurationMilliseconds'] += elapsed_ms
			end

<<<<<<< HEAD
			def record_time(milliseconds)
        puts "record time was called #{milliseconds}"
				@attributes['DurationMilliseconds'] = milliseconds
				@attributes['DurationWithoutChildrenMilliseconds'] = milliseconds - @children_duration
 			end			
=======
			def record_benchmark(tms)
				@attributes['DurationMilliseconds'] = (tms.real * 1000).to_i
				@attributes['DurationWithoutChildrenMilliseconds'] = @attributes['DurationMilliseconds'] - @children_duration
			end			
>>>>>>> 8130e44b
		end

		# MiniProfiles page, part of 
		class PageStruct
			def initialize(env)
				@attributes = {
					"Id" => MiniProfiler.generate_id,
					"Name" => env['PATH_INFO'],
					"Started" => (Time.now.to_f * 1000).to_i,
					"MachineName" => env['SERVER_NAME'],
					"Level" => 0,
					"User" => "unknown user",
					"HasUserViewed" => false,
					"ClientTimings" => ClientTimerStruct.new(env),
					"DurationMilliseconds" => 0,
					"HasTrivialTimings" => true,
					"HasAllTrivialTimigs" => false,
					"TrivialDurationThresholdMilliseconds" => 2,
					"Head" => nil,
					"DurationMillisecondsInSql" => 0,
					"HasSqlTimings" => true,
					"HasDuplicateSqlTimings" => false,
					"ExecutedReaders" => 0,
					"ExecutedScalars" => 0,
					"ExecutedNonQueries" => 0
				}
				name = "#{env['REQUEST_METHOD']} http://#{env['SERVER_NAME']}:#{env['SERVER_PORT']}#{env['SCRIPT_NAME']}#{env['PATH_INFO']}"
				@attributes['Root'] = RequestTimerStruct.createRoot(name, self)
			end

			def [](name)
				@attributes[name]
			end

			def []=(name, val)
				@attributes[name] = val
			end

			def to_json(*a)
				attribs = @attributes.merge( {
					"Started" => '/Date(%d)/' % @attributes['Started'], 
          "DurationMilliseconds" => @attributes['Root']['DurationMilliseconds']
					})
				
				::JSON.generate(attribs, *a)
			end
		end

		# inserts additional text at the end of the body
		class BodyAddProxy
			def initialize(body, additional_text)
				@body = body
				@additional_text = additional_text
			end

			def respond_to?(*args)
				super or @body.respond_to?(*args)
			end

			def method_missing(*args, &block)
				@body.__send__(*args, &block)
			end

			def each(&block)
				@body.each(&block)
				yield @additional_text
				self
			end
		end

		#
		# options:
		# :auto_inject - should script be automatically injected on every html page (not xhr)
		# :

		def initialize(app, options={})
			@@instance = self
			@options = {
				:auto_inject => true,	# automatically inject on every html page
				:base_url_path => "/mini-profiler-resources",
				:authorize_cb => lambda {|env| return true;} # callback returns true if this request is authorized to profile
			}.merge(options)
			@app = app
			@options[:base_url_path] += "/" unless @options[:base_url_path].end_with? "/"
			@timer_struct_cache = {}
			@timer_struct_lock = Mutex.new
		end

		def serve_results(env)
			request = Rack::Request.new(env)
			page_struct = get_from_timer_cache(request['id'])
			return [404, {}, ["No such result #{request['id']}"]] unless page_struct
			unless page_struct['HasUserViewed']
				page_struct['ClientTimings'].init_from_form_data(env, page_struct)
				page_struct["HasUserViewed"] = true
			end
			[200, { 'Content-Type' => 'application/json'}, [page_struct.to_json]]
		end

		def serve_html(env)
			file_name = env['PATH_INFO'][(@options[:base_url_path].length)..1000]
			return serve_results(env) if file_name.eql?('results')
			full_path = ::File.expand_path("../html/#{file_name}", ::File.dirname(__FILE__))
			return [404, {}, ["Not found"]] unless ::File.exists? full_path
			f = Rack::File.new nil
			f.path = full_path
			f.cache_control = "max-age:86400"
			f.serving env
		end

		def add_to_timer_cache(page_struct)
			@timer_struct_lock.synchronize {
				@timer_struct_cache[page_struct['Id']] = page_struct
			}
		end

		def get_from_timer_cache(id)
			@timer_struct_lock.synchronize {
				@timer_struct_cache[id]
			}
		end

		EXPIRE_TIMER_CACHE = 3600 * 24 # expire cache in seconds

		def cleanup_cache
			puts "Cleaning up cache"
			expire_older_than = ((Time.now.to_f - MiniProfiler::EXPIRE_TIMER_CACHE) * 1000).to_i
			@timer_struct_lock.synchronize {
				@timer_struct_cache.delete_if { |k, v| v['Root']['StartMilliseconds'] < expire_older_than }
			}
		end

		# clean up the cache every hour
		Thread.new do
			while true do
				MiniProfiler.instance.cleanup_cache if MiniProfiler.instance
				sleep(3600)
			end
		end

    def self.current
      Thread.current['profiler.mini.private']
    end

    def current
      MiniProfiler.current
    end
    
    def self.current=(c)
      # we use TLS cause we need access to this from sql blocks and code blocks that have no access to env
 			Thread.current['profiler.mini.private'] = c
    end
    

		def call(env)
			status = headers = body = nil
			env['profiler.mini'] = self

			# only profile if authorized
			return @app.call(env) unless @options[:authorize_cb].call(env)

			# handle all /mini-profiler requests here
			return serve_html(env) if env['PATH_INFO'].start_with? @options[:base_url_path]

<<<<<<< HEAD
 			# profiling the request
 			MiniProfiler.current = {}
 			current['inject_js'] = @options[:auto_inject] && (!env['HTTP_X_REQUESTED_WITH'].eql? 'XMLHttpRequest')
 			current['page_struct'] = PageStruct.new(env)
 			current['current_timer'] = current['page_struct']["Root"]

      start = Time.now 
			status, headers, body = @app.call(env)
			current['page_struct']['Root'].record_time((Time.now - start) * 1000)
=======
			# profiling the request
			env['profiler.mini.private'] = {}
			env['profiler.mini.private']['inject_js'] = @options[:auto_inject] && (!env['HTTP_X_REQUESTED_WITH'].eql? 'XMLHttpRequest')
			env['profiler.mini.private']['page_struct'] = PageStruct.new(env)
			env['profiler.mini.private']['current_timer'] = env['profiler.mini.private']['page_struct']["Root"]
			# hold our state in thread var, so we can access it from sql callbacks that do not have env
			Thread.current['profiler.mini.private'] = env['profiler.mini.private']

			tms = Benchmark.measure do
				status, headers, body = @app.call(env)
			end
			env['profiler.mini.private']['page_struct']['Root'].record_benchmark tms
>>>>>>> 8130e44b

			debugger
			# inject headers, script
			if status == 200
				add_to_timer_cache(current['page_struct'])
				# inject header
				headers['X-MiniProfilerID'] = current['page_struct']["Id"] if headers.is_a? Hash
				# inject script
				if current['inject_js'] \
					&& headers.has_key?('Content-Type') \
					&& !headers['Content-Type'].match(/text\/html/).nil? then
					body = MiniProfiler::BodyAddProxy.new(body, self.get_profile_script(env))
				end
			end
			current = nil
			[status, headers, body]
		end

		# get_profile_script returns script to be injected inside current html page
		# By default, profile_script is appended to the end of all html requests automatically.
		# Calling get_profile_script cancels automatic append for the current page
		# Use it when:
		# * you have disabled auto append behaviour throught :auto_inject => false flag
		# * you do not want script to be automatically appended for the current page. You can also call cancel_auto_inject
		def get_profile_script(env)
			ids = "[\"%s\"]" % current['page_struct']["Id"].to_s
			path = @options[:base_url_path]
			version = MiniProfiler::VERSION
			position = 'left'
			showTrivial = false
			showChildren = false
			maxTracesToShow = 10
			showControls = false
			currentId = current['page_struct']["Id"]
			authorized = true
			# TODO : cache this snippet 
			script = IO.read(::File.expand_path('../html/profile_handler.js', ::File.dirname(__FILE__)))
			# replace the variables
			[:ids, :path, :version, :position, :showTrivial, :showChildren, :maxTracesToShow, :showControls, :currentId, :authorized].each do |v|
				regex = Regexp.new("\\{#{v.to_s}\\}")
				script.gsub!(regex, eval(v.to_s).to_s)
			end
			# replace the '{{' and '}}''
			script.gsub!(/\{\{/, '{').gsub!(/\}\}/, '}')
			current['inject_js'] = false
			script
		end

		# cancels automatic injection of profile script for the current page
		def cancel_auto_inject(env)
		  current['inject_js'] = false
		end

		# perform a profiling step on given block
		def self.step(name)
			old_timer = current['current_timer']
			new_step = RequestTimerStruct.new(name, current['page_struct'])
			current['current_timer'] = new_step
			new_step['Name'] = name
      start = Time.now
      yield if block_given?
      new_step.record_time((Time.now - start)*1000)
			old_timer.add_child(new_step)
			current['current_timer'] = old_timer
		end

    def self.profile_method(klass, method, &b)
      default_name = klass.to_s + " " + method.to_s
      with_profiling = (method.to_s + "_with_mini_profiler").intern
      without_profiling = (method.to_s + "_without_mini_profiler").intern
      
      klass.send :alias_method, without_profiling, method
      klass.send :define_method, with_profiling do |*args|
        name = default_name 
        name = yield *args if block_given?
        ::Rack::MiniProfiler.step name do 
          self.send without_profiling, *args
        end
      end
      klass.send :alias_method, method, with_profiling
    end

		def record_sql(query, elapsed_ms)
			current['current_timer'].add_sql(query, elapsed_ms, current['page_struct']) if (current && current['current_timer'])
		end

	end

end
<|MERGE_RESOLUTION|>--- conflicted
+++ resolved
@@ -153,18 +153,10 @@
 				@attributes['SqlTimingsDurationMilliseconds'] += elapsed_ms
 			end
 
-<<<<<<< HEAD
 			def record_time(milliseconds)
-        puts "record time was called #{milliseconds}"
 				@attributes['DurationMilliseconds'] = milliseconds
 				@attributes['DurationWithoutChildrenMilliseconds'] = milliseconds - @children_duration
  			end			
-=======
-			def record_benchmark(tms)
-				@attributes['DurationMilliseconds'] = (tms.real * 1000).to_i
-				@attributes['DurationWithoutChildrenMilliseconds'] = @attributes['DurationMilliseconds'] - @children_duration
-			end			
->>>>>>> 8130e44b
 		end
 
 		# MiniProfiles page, part of 
@@ -309,19 +301,21 @@
       Thread.current['profiler.mini.private']
     end
 
-    def current
-      MiniProfiler.current
-    end
-    
     def self.current=(c)
       # we use TLS cause we need access to this from sql blocks and code blocks that have no access to env
  			Thread.current['profiler.mini.private'] = c
     end
-    
+   
+    def current
+      MiniProfiler.current
+    end
+
+    def current=(c)
+      MiniProfiler.current=c
+    end
 
 		def call(env)
 			status = headers = body = nil
-			env['profiler.mini'] = self
 
 			# only profile if authorized
 			return @app.call(env) unless @options[:authorize_cb].call(env)
@@ -329,32 +323,16 @@
 			# handle all /mini-profiler requests here
 			return serve_html(env) if env['PATH_INFO'].start_with? @options[:base_url_path]
 
-<<<<<<< HEAD
- 			# profiling the request
- 			MiniProfiler.current = {}
- 			current['inject_js'] = @options[:auto_inject] && (!env['HTTP_X_REQUESTED_WITH'].eql? 'XMLHttpRequest')
- 			current['page_struct'] = PageStruct.new(env)
- 			current['current_timer'] = current['page_struct']["Root"]
+			# profiling the request
+			self.current = {}
+			current['inject_js'] = @options[:auto_inject] && (!env['HTTP_X_REQUESTED_WITH'].eql? 'XMLHttpRequest')
+			current['page_struct'] = PageStruct.new(env)
+			current['current_timer'] = current['page_struct']['Root']
 
       start = Time.now 
 			status, headers, body = @app.call(env)
 			current['page_struct']['Root'].record_time((Time.now - start) * 1000)
-=======
-			# profiling the request
-			env['profiler.mini.private'] = {}
-			env['profiler.mini.private']['inject_js'] = @options[:auto_inject] && (!env['HTTP_X_REQUESTED_WITH'].eql? 'XMLHttpRequest')
-			env['profiler.mini.private']['page_struct'] = PageStruct.new(env)
-			env['profiler.mini.private']['current_timer'] = env['profiler.mini.private']['page_struct']["Root"]
-			# hold our state in thread var, so we can access it from sql callbacks that do not have env
-			Thread.current['profiler.mini.private'] = env['profiler.mini.private']
-
-			tms = Benchmark.measure do
-				status, headers, body = @app.call(env)
-			end
-			env['profiler.mini.private']['page_struct']['Root'].record_benchmark tms
->>>>>>> 8130e44b
-
-			debugger
+
 			# inject headers, script
 			if status == 200
 				add_to_timer_cache(current['page_struct'])
@@ -378,7 +356,7 @@
 		# * you have disabled auto append behaviour throught :auto_inject => false flag
 		# * you do not want script to be automatically appended for the current page. You can also call cancel_auto_inject
 		def get_profile_script(env)
-			ids = "[\"%s\"]" % current['page_struct']["Id"].to_s
+			ids = "[\"%s\"]" % current['page_struct']['Id'].to_s
 			path = @options[:base_url_path]
 			version = MiniProfiler::VERSION
 			position = 'left'
@@ -408,28 +386,32 @@
 
 		# perform a profiling step on given block
 		def self.step(name)
-			old_timer = current['current_timer']
-			new_step = RequestTimerStruct.new(name, current['page_struct'])
-			current['current_timer'] = new_step
-			new_step['Name'] = name
-      start = Time.now
-      yield if block_given?
-      new_step.record_time((Time.now - start)*1000)
-			old_timer.add_child(new_step)
-			current['current_timer'] = old_timer
-		end
-
-    def self.profile_method(klass, method, &b)
+      if current
+        old_timer = current['current_timer']
+        new_step = RequestTimerStruct.new(name, current['page_struct'])
+        current['current_timer'] = new_step
+        new_step['Name'] = name
+        start = Time.now
+        yield if block_given?
+        new_step.record_time((Time.now - start)*1000)
+        old_timer.add_child(new_step)
+        current['current_timer'] = old_timer
+      else
+        yield if block_given?
+      end
+		end
+
+    def self.profile_method(klass, method)
       default_name = klass.to_s + " " + method.to_s
       with_profiling = (method.to_s + "_with_mini_profiler").intern
       without_profiling = (method.to_s + "_without_mini_profiler").intern
       
       klass.send :alias_method, without_profiling, method
-      klass.send :define_method, with_profiling do |*args|
+      klass.send :define_method, with_profiling do |*args, &orig|
         name = default_name 
         name = yield *args if block_given?
         ::Rack::MiniProfiler.step name do 
-          self.send without_profiling, *args
+          self.send without_profiling, *args, &orig
         end
       end
       klass.send :alias_method, method, with_profiling
